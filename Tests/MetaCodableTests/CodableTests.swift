--- conflicted
+++ resolved
@@ -326,11 +326,8 @@
     "MemberInit": MacroPlugin.MemberInit.self,
     "CodingKeys": MacroPlugin.CodingKeys.self,
     "IgnoreCodingInitialized": MacroPlugin.IgnoreCodingInitialized.self,
-<<<<<<< HEAD
     "GroupedDefault": MacroPlugin.GroupedDefault.self
-=======
     "Inherits": MacroPlugin.Inherits.self
->>>>>>> c27e3a80
 ]
 #else
 let allMacros: [String: Macro.Type] = [
@@ -347,11 +344,8 @@
     "MemberInit": MemberInit.self,
     "CodingKeys": CodingKeys.self,
     "IgnoreCodingInitialized": IgnoreCodingInitialized.self,
-<<<<<<< HEAD
     "GroupedDefault": GroupedDefault.self,
-=======
     "Inherits": Inherits.self
->>>>>>> c27e3a80
 ]
 #endif
 
